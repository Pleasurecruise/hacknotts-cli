import { useState, useEffect, useCallback, useRef } from 'react'
<<<<<<< HEAD
import { Box } from 'ink'
=======
import { Box, useInput } from 'ink'
import type { Key } from 'ink'
import type { ProviderId } from '@cherrystudio/ai-core/provider'
>>>>>>> 5a8bb19b
import ChatInterface, { type Message } from './ChatInterface'
import type { CommandRegistry } from '../commands/types'
import { initializeAllProviders, streamAIChat, type AIConfig } from '../services/aiService'
import { getDefaultProvider, setDefaultProvider } from '../services/configService'
import { createMessage, isCommand, parseCommand } from '../utils/helpers'

type ChatDemoProps = {
  commandRegistry?: CommandRegistry
  onShowGoodbyeMessage?: (message: string) => void
  onHasMessages?: (hasMessages: boolean) => void
  onProviderSwitch?: (providerId: ProviderId, configs: AIConfig[]) => void
}

export const ChatDemo = ({ commandRegistry, onShowGoodbyeMessage, onHasMessages, onProviderSwitch }: ChatDemoProps) => {
  const [messages, setMessages] = useState<Message[]>([])
  const [isLoading, setIsLoading] = useState(false)
  const [aiConfigs, setAiConfigs] = useState<AIConfig[]>([]) // 所有已初始化的配置
  const [currentConfig, setCurrentConfig] = useState<AIConfig | null>(null) // 当前使用的配置
  const initRef = useRef(false) // Prevent duplicate initialization
  const abortControllerRef = useRef<AbortController | null>(null) // For request cancellation

  // Notify parent component of message state changes
  useEffect(() => {
    onHasMessages?.(messages.length > 0)
  }, [messages.length, onHasMessages])

<<<<<<< HEAD
  // Initialize AI Provider
=======
  // Listen for Ctrl+C to cancel request
  useInput((input: string, key: Key) => {
    if (key.ctrl && input === 'c' && isLoading) {
      // Cancel current AI request
      if (abortControllerRef.current) {
        abortControllerRef.current.abort()
        abortControllerRef.current = null
      }
      setIsLoading(false)
      
      // Remove streaming message
      setMessages((prev) => {
        const filtered = prev.filter(msg => !msg.isStreaming)
        return [...filtered, createMessage('system', 'Request cancelled')]
      })
    }
  }, { isActive: isLoading })

  // Initialize all AI Providers
>>>>>>> 5a8bb19b
  useEffect(() => {
    // Prevent duplicate initialization in strict mode
    if (initRef.current) return
    initRef.current = true

    const init = async () => {
      const configs = await initializeAllProviders()

      if (configs.length === 0) {
        // Show error message if initialization fails
        setMessages([createMessage('system',
          'Failed to initialize AI provider. Please check your environment variables (.env file) and make sure you have set a valid API key.'
        )])
        return
      }

      setAiConfigs(configs)

      // 从配置文件读取上次选择的提供商
      const savedDefaultProvider = getDefaultProvider()

      // 查找匹配的配置
      let selectedConfig = configs.find(c => c.providerId === savedDefaultProvider)

      // 如果没有找到，使用第一个
      if (!selectedConfig) {
        selectedConfig = configs[0]
      }

      setCurrentConfig(selectedConfig)

      // 通知父组件当前provider
      if (onProviderSwitch && selectedConfig) {
        onProviderSwitch(selectedConfig.providerId, configs)
      }
    }
    init()
  }, [onProviderSwitch])

  // Real AI streaming response
  const streamAIResponse = useCallback(async (conversationHistory: Array<{ role: 'user' | 'assistant' | 'system'; content: string }>) => {
    if (!currentConfig) {
      setMessages((prev) => [...prev, createMessage('system',
        'AI provider is not initialized. Cannot generate response.'
      )])
      setIsLoading(false)
      return
    }

    // Create new AbortController
    const abortController = new AbortController()
    abortControllerRef.current = abortController

    const aiMessage = createMessage('assistant', '', { isStreaming: true })
    const aiMessageId = aiMessage.id

    setMessages((prev) => [...prev, aiMessage])

    try {
      // Use real AI streaming response
      for await (const chunk of streamAIChat(conversationHistory, currentConfig)) {
        // Check if cancelled
        if (abortController.signal.aborted) {
          break
        }

        setMessages((prev) => {
          const lastMessageIndex = prev.length - 1
          const lastMessage = prev[lastMessageIndex]
          if (lastMessage && lastMessage.id === aiMessageId) {
            return [
              ...prev.slice(0, lastMessageIndex),
              {
                ...lastMessage,
                content: lastMessage.content + chunk
              }
            ]
          }
          return prev
        })
      }

      // If cancelled, don't update final state
      if (abortController.signal.aborted) {
        return
      }

      // Streaming complete, update state
      setMessages((prev) => {
        const lastMessageIndex = prev.length - 1
        const lastMessage = prev[lastMessageIndex]
        if (lastMessage && lastMessage.id === aiMessageId) {
          return [
            ...prev.slice(0, lastMessageIndex),
            {
              ...lastMessage,
              isStreaming: false
            }
          ]
        }
        return prev
      })
    } catch (error) {
      // If cancelled, don't show error
      if (abortController.signal.aborted) {
        return
      }

      // Handle error
      setMessages((prev) => [...prev, createMessage('system',
        `Error: ${error instanceof Error ? error.message : 'Unknown error occurred'}`
      )])
    } finally {
      abortControllerRef.current = null
      setIsLoading(false)
    }
  }, [currentConfig])

  // 切换提供商
  const switchProvider = useCallback((providerId: ProviderId) => {
    const targetConfig = aiConfigs.find(c => c.providerId === providerId)

    if (!targetConfig) {
      setMessages((prev) => [...prev, createMessage('system',
        `Provider "${providerId}" not found or not initialized.`
      )])
      return false
    }

    setCurrentConfig(targetConfig)
    setDefaultProvider(providerId, targetConfig.model)

    setMessages((prev) => [...prev, createMessage('system',
      `Switched to ${targetConfig.providerId} provider (model: ${targetConfig.model})`
    )])

    // 通知父组件
    if (onProviderSwitch) {
      onProviderSwitch(providerId, aiConfigs)
    }

    return true
  }, [aiConfigs, onProviderSwitch])

  // 暴露 switchProvider 方法给父组件
  useEffect(() => {
    // 将 switchProvider 方法挂载到全局，供命令系统调用
    // 使用 globalThis 代替 window，兼容 Node.js 环境
    ;(globalThis as any).__switchProvider = switchProvider
    return () => {
      delete (globalThis as any).__switchProvider
    }
  }, [switchProvider])

  const handleSendMessage = useCallback((content: string, showGoodbyeMessage?: string) => {
    // If there's a goodbye message, show it
    if (showGoodbyeMessage) {
      setMessages((prev) => [...prev, createMessage('system', showGoodbyeMessage)])
      return
    }
    
    // Check if it's an unknown command
    if (isCommand(content)) {
      // Special handling for clear command
      const { command } = parseCommand(content)
      if (command === 'clear') {
        // Clear terminal screen
        process.stdout.write('\x1Bc')
        // Clear chat messages
        setMessages([])
        return
      }

      setMessages((prev) => [...prev, createMessage('system', 
        `Unknown command: ${content}. Type / to see available commands.`
      )])
      return
    }

    // Add user message
    setMessages((prev) => [...prev, createMessage('user', content)])
    setIsLoading(true)

    // Build conversation history (including new message)
    const conversationHistory = [
      ...messages.map(msg => ({
        role: msg.role,
        content: msg.content
      })),
      {
        role: 'user' as const,
        content
      }
    ]

    // Call real AI response
    streamAIResponse(conversationHistory)
  }, [messages, streamAIResponse])

  return (
    <Box flexDirection="column" padding={1}>
      <ChatInterface
        messages={messages}
        onSendMessage={handleSendMessage}
        isLoading={isLoading}
        commandRegistry={commandRegistry}
        onShowGoodbyeMessage={onShowGoodbyeMessage}
        provider={aiConfig?.providerId}
        model={aiConfig?.model}
      />
    </Box>
  )
}

export default ChatDemo<|MERGE_RESOLUTION|>--- conflicted
+++ resolved
@@ -1,11 +1,7 @@
 import { useState, useEffect, useCallback, useRef } from 'react'
-<<<<<<< HEAD
-import { Box } from 'ink'
-=======
 import { Box, useInput } from 'ink'
 import type { Key } from 'ink'
 import type { ProviderId } from '@cherrystudio/ai-core/provider'
->>>>>>> 5a8bb19b
 import ChatInterface, { type Message } from './ChatInterface'
 import type { CommandRegistry } from '../commands/types'
 import { initializeAllProviders, streamAIChat, type AIConfig } from '../services/aiService'
@@ -32,9 +28,6 @@
     onHasMessages?.(messages.length > 0)
   }, [messages.length, onHasMessages])
 
-<<<<<<< HEAD
-  // Initialize AI Provider
-=======
   // Listen for Ctrl+C to cancel request
   useInput((input: string, key: Key) => {
     if (key.ctrl && input === 'c' && isLoading) {
@@ -54,7 +47,6 @@
   }, { isActive: isLoading })
 
   // Initialize all AI Providers
->>>>>>> 5a8bb19b
   useEffect(() => {
     // Prevent duplicate initialization in strict mode
     if (initRef.current) return
@@ -262,8 +254,8 @@
         isLoading={isLoading}
         commandRegistry={commandRegistry}
         onShowGoodbyeMessage={onShowGoodbyeMessage}
-        provider={aiConfig?.providerId}
-        model={aiConfig?.model}
+        provider={aiConfigs?.providerId}
+        model={aiConfigs?.model}
       />
     </Box>
   )
